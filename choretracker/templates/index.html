{% extends "base.html" %}

{% block title %}Home - Chore Tracker{% endblock %}

{% block content %}
{% if overdue %}
<h2>Overdue</h2>
<ul class="time-list">
{% for entry, period, responsible, has_note, single in overdue %}
    <li>
        {% for user in responsible %}
        <img src="{{ url_for('profile_picture', username=user) }}" alt="{{ user }}" class="profile-icon" />
        {% endfor %}
<<<<<<< HEAD
=======
        {% if single %}
        <a href="{{ url_for('view_calendar_entry', entry_id=entry.id) }}">{{ entry.title }}</a>
        {% else %}
        <a href="{{ url_for('view_time_period', entry_id=entry.id, recurrence_id=period.recurrence_id, iindex=period.instance_index) }}">{{ entry.title }}</a>
        {% endif %}{% if has_note %}<span class="note-marker">*</span>{% endif %}
        <span class="time-suffix" data-kind="due-ago" data-end="{{ period.end.timestamp() }}"></span>
>>>>>>> af396a8b
        {% if entry.type == CalendarEntryType.Chore %}
        <img src="{{ url_for('static', path='checkbox-empty.svg') }}" class="checkbox-icon entry-icon" data-entry="{{ entry.id }}" data-rid="{{ period.recurrence_id }}" data-iindex="{{ period.instance_index }}" data-action="add" />
        {% elif entry.type == CalendarEntryType.Reminder %}
        <img src="{{ url_for('static', path='reminder.svg') }}" class="entry-icon" />
        {% elif entry.type == CalendarEntryType.Event %}
        <img src="{{ url_for('static', path='calendar.svg') }}" class="entry-icon" />
        {% endif %}
        <a href="{{ url_for('view_time_period', entry_id=entry.id, recurrence_id=period.recurrence_id, iindex=period.instance_index) }}">{{ entry.title }}</a>{% if has_note %}<span class="note-marker">*</span>{% endif %}
        <span class="time-suffix" data-kind="due-ago" data-end="{{ period.end.timestamp() }}"></span>
    </li>
    {% endfor %}
</ul>
{% endif %}

{% if now_periods %}
<h2>Now</h2>
<ul class="time-list">
{% for entry, period, completion, responsible, has_note, single in now_periods %}
    <li>
        {% for user in responsible %}
        <img src="{{ url_for('profile_picture', username=user) }}" alt="{{ user }}" class="profile-icon" />
        {% endfor %}
<<<<<<< HEAD
=======
        {% if single %}
        <a href="{{ url_for('view_calendar_entry', entry_id=entry.id) }}">{{ entry.title }}</a>
        {% else %}
        <a href="{{ url_for('view_time_period', entry_id=entry.id, recurrence_id=period.recurrence_id, iindex=period.instance_index) }}">{{ entry.title }}</a>
        {% endif %}{% if has_note %}<span class="note-marker">*</span>{% endif %}
>>>>>>> af396a8b
        {% if entry.type == CalendarEntryType.Chore %}
            {% if completion %}
            <img src="{{ url_for('static', path='checkbox-checked.svg') }}" class="checkbox-icon entry-icon" data-entry="{{ entry.id }}" data-rid="{{ period.recurrence_id }}" data-iindex="{{ period.instance_index }}" {% if completion.completed_by == request.session.get('user') or user_has(request.session.get('user'), 'chores.override_complete') %}data-action="remove"{% endif %} />
            {% else %}
            <img src="{{ url_for('static', path='checkbox-empty.svg') }}" class="checkbox-icon entry-icon" data-entry="{{ entry.id }}" data-rid="{{ period.recurrence_id }}" data-iindex="{{ period.instance_index }}" data-action="add" />
            {% endif %}
        {% elif entry.type == CalendarEntryType.Reminder %}
        <img src="{{ url_for('static', path='reminder.svg') }}" class="entry-icon" />
        {% elif entry.type == CalendarEntryType.Event %}
        <img src="{{ url_for('static', path='calendar.svg') }}" class="entry-icon" />
        {% endif %}
        <a href="{{ url_for('view_time_period', entry_id=entry.id, recurrence_id=period.recurrence_id, iindex=period.instance_index) }}">{{ entry.title }}</a>{% if has_note %}<span class="note-marker">*</span>{% endif %}
        {% if entry.type == CalendarEntryType.Chore and not completion %}
        <span class="time-suffix" data-kind="due-in" data-end="{{ period.end.timestamp() }}"></span>
        {% endif %}
    </li>
    {% endfor %}
</ul>
{% endif %}

{% if upcoming %}
<h2>Upcoming</h2>
<ul class="time-list">
{% for entry, period, responsible, has_note, single in upcoming %}
    <li>
        {% for user in responsible %}
        <img src="{{ url_for('profile_picture', username=user) }}" alt="{{ user }}" class="profile-icon" />
        {% endfor %}
<<<<<<< HEAD
        {% if entry.type == CalendarEntryType.Reminder %}
        <img src="{{ url_for('static', path='reminder.svg') }}" class="entry-icon" />
        {% elif entry.type == CalendarEntryType.Event %}
        <img src="{{ url_for('static', path='calendar.svg') }}" class="entry-icon" />
        {% endif %}
        <a href="{{ url_for('view_time_period', entry_id=entry.id, recurrence_id=period.recurrence_id, iindex=period.instance_index) }}">{{ entry.title }}</a>{% if has_note %}<span class="note-marker">*</span>{% endif %}
=======
        {% if single %}
        <a href="{{ url_for('view_calendar_entry', entry_id=entry.id) }}">{{ entry.title }}</a>
        {% else %}
        <a href="{{ url_for('view_time_period', entry_id=entry.id, recurrence_id=period.recurrence_id, iindex=period.instance_index) }}">{{ entry.title }}</a>
        {% endif %}{% if has_note %}<span class="note-marker">*</span>{% endif %}
>>>>>>> af396a8b
        <span class="time-suffix" data-kind="starts-in" data-start="{{ period.start.timestamp() }}"></span>
    </li>
    {% endfor %}
</ul>
{% endif %}

{% if not overdue and not now_periods and not upcoming %}
<p>Nothing to show.</p>
{% endif %}

<script>
const formatDuration = (seconds) => {
    const abs = Math.floor(Math.abs(seconds));
    const minute = 60, hour = 3600, day = 86400, week = 604800;
    const weeks = Math.floor(abs / week);
    const days = Math.floor((abs % week) / day);
    const hours = Math.floor((abs % day) / hour);
    const minutes = Math.floor((abs % hour) / minute);
    if (weeks > 0) return weeks + 'w' + (days > 0 ? days + 'd' : '');
    if (days > 0) return days + 'd' + (hours > 0 ? hours + 'h' : '');
    if (hours > 0) return hours + 'h' + (minutes > 0 ? minutes + 'm' : '');
    return minutes + 'm';
};

const serverNow = {{ now_ts|float }} * 1000;
const loadTime = Date.now();
const currentServerTime = () => new Date(serverNow + (Date.now() - loadTime));

function updateTimes() {
    const now = currentServerTime();
    let refresh = false;
    document.querySelectorAll('[data-kind="due-in"]').forEach(el => {
        const end = new Date(parseFloat(el.dataset.end) * 1000);
        const diff = (end - now) / 1000;
        if (diff <= 0) refresh = true;
        el.textContent = `(Due in ${formatDuration(diff)})`;
    });
    document.querySelectorAll('[data-kind="due-ago"]').forEach(el => {
        const end = new Date(parseFloat(el.dataset.end) * 1000);
        const diff = (now - end) / 1000;
        el.textContent = `(Due ${formatDuration(diff)} ago)`;
    });
    document.querySelectorAll('[data-kind="starts-in"]').forEach(el => {
        const start = new Date(parseFloat(el.dataset.start) * 1000);
        const diff = (start - now) / 1000;
        if (diff <= 0) refresh = true;
        el.textContent = `(Starts in ${formatDuration(diff)})`;
    });
    if (refresh) {
        location.reload();
    }
}
updateTimes();
setInterval(updateTimes, 1000);

document.querySelectorAll('.checkbox-icon[data-action]').forEach(el => {
    el.addEventListener('click', async () => {
        const entry = el.dataset.entry;
        const r = parseInt(el.dataset.rid);
        const i = parseInt(el.dataset.iindex);
        const url = el.dataset.action === 'add'
            ? `/calendar/${entry}/completion`
            : `/calendar/${entry}/completion/remove`;
        const resp = await fetch(url, {
            method: 'POST',
            headers: {'Content-Type': 'application/json'},
            credentials: 'same-origin',
            body: JSON.stringify({recurrence_id: r, instance_index: i})
        });
        if (resp.status === 403) {
            const data = await resp.json();
            const flash = document.createElement('div');
            flash.className = 'flash';
            flash.textContent = data.message;
            const content = document.querySelector('main.content');
            const existing = content.querySelector('.flash');
            if (existing) {
                existing.remove();
            }
            content.prepend(flash);
            return;
        }
        location.reload();
    });
});
</script>
{% endblock %}
<|MERGE_RESOLUTION|>--- conflicted
+++ resolved
@@ -11,15 +11,6 @@
         {% for user in responsible %}
         <img src="{{ url_for('profile_picture', username=user) }}" alt="{{ user }}" class="profile-icon" />
         {% endfor %}
-<<<<<<< HEAD
-=======
-        {% if single %}
-        <a href="{{ url_for('view_calendar_entry', entry_id=entry.id) }}">{{ entry.title }}</a>
-        {% else %}
-        <a href="{{ url_for('view_time_period', entry_id=entry.id, recurrence_id=period.recurrence_id, iindex=period.instance_index) }}">{{ entry.title }}</a>
-        {% endif %}{% if has_note %}<span class="note-marker">*</span>{% endif %}
-        <span class="time-suffix" data-kind="due-ago" data-end="{{ period.end.timestamp() }}"></span>
->>>>>>> af396a8b
         {% if entry.type == CalendarEntryType.Chore %}
         <img src="{{ url_for('static', path='checkbox-empty.svg') }}" class="checkbox-icon entry-icon" data-entry="{{ entry.id }}" data-rid="{{ period.recurrence_id }}" data-iindex="{{ period.instance_index }}" data-action="add" />
         {% elif entry.type == CalendarEntryType.Reminder %}
@@ -27,7 +18,11 @@
         {% elif entry.type == CalendarEntryType.Event %}
         <img src="{{ url_for('static', path='calendar.svg') }}" class="entry-icon" />
         {% endif %}
-        <a href="{{ url_for('view_time_period', entry_id=entry.id, recurrence_id=period.recurrence_id, iindex=period.instance_index) }}">{{ entry.title }}</a>{% if has_note %}<span class="note-marker">*</span>{% endif %}
+        {% if single %}
+        <a href="{{ url_for('view_calendar_entry', entry_id=entry.id) }}">{{ entry.title }}</a>
+        {% else %}
+        <a href="{{ url_for('view_time_period', entry_id=entry.id, recurrence_id=period.recurrence_id, iindex=period.instance_index) }}">{{ entry.title }}</a>
+        {% endif %}
         <span class="time-suffix" data-kind="due-ago" data-end="{{ period.end.timestamp() }}"></span>
     </li>
     {% endfor %}
@@ -42,14 +37,6 @@
         {% for user in responsible %}
         <img src="{{ url_for('profile_picture', username=user) }}" alt="{{ user }}" class="profile-icon" />
         {% endfor %}
-<<<<<<< HEAD
-=======
-        {% if single %}
-        <a href="{{ url_for('view_calendar_entry', entry_id=entry.id) }}">{{ entry.title }}</a>
-        {% else %}
-        <a href="{{ url_for('view_time_period', entry_id=entry.id, recurrence_id=period.recurrence_id, iindex=period.instance_index) }}">{{ entry.title }}</a>
-        {% endif %}{% if has_note %}<span class="note-marker">*</span>{% endif %}
->>>>>>> af396a8b
         {% if entry.type == CalendarEntryType.Chore %}
             {% if completion %}
             <img src="{{ url_for('static', path='checkbox-checked.svg') }}" class="checkbox-icon entry-icon" data-entry="{{ entry.id }}" data-rid="{{ period.recurrence_id }}" data-iindex="{{ period.instance_index }}" {% if completion.completed_by == request.session.get('user') or user_has(request.session.get('user'), 'chores.override_complete') %}data-action="remove"{% endif %} />
@@ -61,7 +48,11 @@
         {% elif entry.type == CalendarEntryType.Event %}
         <img src="{{ url_for('static', path='calendar.svg') }}" class="entry-icon" />
         {% endif %}
-        <a href="{{ url_for('view_time_period', entry_id=entry.id, recurrence_id=period.recurrence_id, iindex=period.instance_index) }}">{{ entry.title }}</a>{% if has_note %}<span class="note-marker">*</span>{% endif %}
+        {% if single %}
+        <a href="{{ url_for('view_calendar_entry', entry_id=entry.id) }}">{{ entry.title }}</a>
+        {% else %}
+        <a href="{{ url_for('view_time_period', entry_id=entry.id, recurrence_id=period.recurrence_id, iindex=period.instance_index) }}">{{ entry.title }}</a>
+        {% endif %}{% if has_note %}<span class="note-marker">*</span>{% endif %}
         {% if entry.type == CalendarEntryType.Chore and not completion %}
         <span class="time-suffix" data-kind="due-in" data-end="{{ period.end.timestamp() }}"></span>
         {% endif %}
@@ -78,20 +69,16 @@
         {% for user in responsible %}
         <img src="{{ url_for('profile_picture', username=user) }}" alt="{{ user }}" class="profile-icon" />
         {% endfor %}
-<<<<<<< HEAD
         {% if entry.type == CalendarEntryType.Reminder %}
         <img src="{{ url_for('static', path='reminder.svg') }}" class="entry-icon" />
         {% elif entry.type == CalendarEntryType.Event %}
         <img src="{{ url_for('static', path='calendar.svg') }}" class="entry-icon" />
         {% endif %}
-        <a href="{{ url_for('view_time_period', entry_id=entry.id, recurrence_id=period.recurrence_id, iindex=period.instance_index) }}">{{ entry.title }}</a>{% if has_note %}<span class="note-marker">*</span>{% endif %}
-=======
         {% if single %}
         <a href="{{ url_for('view_calendar_entry', entry_id=entry.id) }}">{{ entry.title }}</a>
         {% else %}
         <a href="{{ url_for('view_time_period', entry_id=entry.id, recurrence_id=period.recurrence_id, iindex=period.instance_index) }}">{{ entry.title }}</a>
         {% endif %}{% if has_note %}<span class="note-marker">*</span>{% endif %}
->>>>>>> af396a8b
         <span class="time-suffix" data-kind="starts-in" data-start="{{ period.start.timestamp() }}"></span>
     </li>
     {% endfor %}

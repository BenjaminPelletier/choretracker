--- conflicted
+++ resolved
@@ -551,7 +551,6 @@
     )
 
 
-<<<<<<< HEAD
 @app.exception_handler(HTTPException)
 async def handle_http_exception(request: Request, exc: HTTPException):
     if exc.status_code == 400 and request.url.path == "/login":
@@ -561,12 +560,8 @@
     return await http_exception_handler(request, exc)
 
 
-def _switch_target(next: str | None) -> str:
-    target = "/"
-=======
 def _switch_target(request: Request, next: str | None) -> str:
     target = relative_url_for(request, "index")
->>>>>>> 25ce5f88
     if next:
         parsed = urlparse(next)
         if not parsed.scheme and not parsed.netloc:
